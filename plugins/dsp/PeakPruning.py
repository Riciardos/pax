--- conflicted
+++ resolved
@@ -63,7 +63,7 @@
         for settingname, settingvalue in self.settings.items():
             settings[settingname] = self.settings[settingname][peak['peak_type']]
 
-<<<<<<< HEAD
+
         signal = event['processed_waveforms'][peak['input']]
 
         #Calculate before_mean and after_mean
@@ -73,24 +73,14 @@
         right_to_use = max(peak['right'], peak['prepeak_right']) if peak['peak_type'] == 'large_s2' else peak['right']
         #left_to_use  = peak['prepeak_left']  if peak['peak_type'] == 'large_s2' else peak['left']
         #right_to_use =  peak['prepeak_right'] if peak['peak_type'] == 'large_s2' else peak['right']
-=======
-        signal = event['processed_waveforms']['top_and_bottom']  # TODO: WRONG
 
-        # Calculate before_mean and after_mean
-        assert not 'before_mean' in peak  # Fails if you run the plugin twice!
-
->>>>>>> f9cdebb7
         peak['before_mean'] = np.mean(
             signal[max(0, left_to_use - settings['test_before']): left_to_use])
         peak['after_mean'] = np.mean(
-<<<<<<< HEAD
+
             signal[right_to_use: min(len(signal), right_to_use + settings['test_after'])])
 
         #Do the testing
-=======
-            signal[peak['prepeak_right']: min(len(signal), peak['prepeak_right'] + settings['test_after'])])
-        # Do the testing
->>>>>>> f9cdebb7
         if peak['before_mean'] > settings['before_to_height_ratio_max'] * peak['height']:
             return '%s samples before peak contain stuff (mean %s, which is more than %s (%s x peak height))' % (settings['test_before'], peak['before_mean'], settings['before_to_height_ratio_max'] * peak['height'], settings['before_to_height_ratio_max'])
         if peak['after_mean'] > settings['after_to_height_ratio_max'] * peak['height']:
@@ -133,17 +123,10 @@
             return None
         data = event['processed_waveforms']['top_and_bottom']
         negex = p['lowest_nearby_value'] = min(data[
-<<<<<<< HEAD
             max(0,p['index_of_max_in_waveform']-500) :
             min(len(data)-1,p['index_of_max_in_waveform'] + 101)
         ])  #Window used by s1 filter: todo: don't hardcode    
         maxval =  p['top_and_bottom']['height']
-=======
-            max(0, p['left'] - 500):
-            min(len(data), p['right'] + 101)
-        ])  # Window used by s1 filter: todo: don't hardcode
-        maxval = p['top_and_bottom']['height']
->>>>>>> f9cdebb7
         factor = 3
         if negex < 0 and factor * abs(negex) > maxval:
             return 'Nearby negative excursion of %s, height (%s) not at least %s x as large.' % (negex, maxval, factor)
