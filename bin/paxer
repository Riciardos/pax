--- conflicted
+++ resolved
@@ -7,21 +7,14 @@
 from pax import core
 
 
-
-
-
 ##
 # Parse command line arguments
 ##
-<<<<<<< HEAD
-parser = argparse.ArgumentParser(description="Process XENON1T events.")
-=======
 parser = argparse.ArgumentParser(description="Process XENON1T data")
->>>>>>> 1423317c
 
 # Input and output overrides
-parser.add_argument('--input', default=None, help="File, database or directory to read events from", nargs='?')
-parser.add_argument('--output', default=None, help="File, database or directory to write events to", nargs='?')
+parser.add_argument('--input',  default=None, help="File, database or directory to read events from", nargs='?')
+parser.add_argument('--output', default=None, help="File, database or directory to write events to",  nargs='?')
 
 # Log level control
 parser.add_argument('--log', default=None, help="Set log level, e.g. 'debug'")
@@ -77,7 +70,6 @@
 if args.redo:
     from pandas import HDFStore
     import json
-
     file_to_redo = core.data_file_name(args.redo)
     store = HDFStore(file_to_redo)
     if len(store['pax_info']) > 1:
@@ -85,7 +77,7 @@
     override_dict = json.loads(store['pax_info'].iloc[-1]['configuration_json'])
     # Add _redone to output name, unless user has specified an output name
     if not args.output:
-        redo_path, ext = os.path.splitext(args.redo)  # Remove .hdf from path
+        redo_path, ext = os.path.splitext(args.redo)    # Remove .hdf from path
         redo_path += '_redone'
         print("Output path of redone processing not specified: will write to %s\n" % redo_path)
         args.output = redo_path
@@ -94,18 +86,18 @@
     override_dict = {'pax': {}}
 
 for argname, configname in (
-        ('input', 'input_name'),
-        ('output', 'output_name'),
-        ('log', 'logging_level'),
+        ('input',      'input_name'),
+        ('output',     'output_name'),
+        ('log',        'logging_level'),
         ('stop_after', 'stop_after'),
-        ('event', 'events_to_process'),
-):
+        ('event',      'events_to_process'),
+    ):
     value = getattr(args, argname)
     if value is not None:
         override_dict['pax'][configname] = value
 
 # Overrides for plotting
-if args.plot_to_dir or args.plot:
+if args.plot_to_dir or args.plot :
     override_dict['pax']['output'] = 'Plotting.PlotEventSummary'
     if args.plot_to_dir:
         override_dict['Plotting.PlotEventSummary'] = {'output_dir': args.plot_to_dir}
