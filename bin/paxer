#!/usr/bin/env python
""" Processor for Analyzing XENON - command line interface

This is the main entry point for running standalone pax.  You can configure via
the command line most operations for running with pax.  Typically, you'll
specify a configuration via the --config command line argument.
"""

import argparse
import os
import sys
import copy
import queue
import multiprocessing

import pax    # For version
from pax import core, utils


class BaseProcess(multiprocessing.Process):

    """Base class for starting pax threads
    """

    def __init__(self, task_queue, result_queue,
                 input_done, process_done, output_done,
                 config_names, config_path, config_dict):
        multiprocessing.Process.__init__(self)

        # Queues for feeding events in and out
        self.task_queue = task_queue
        self.result_queue = result_queue

        # Multiprocessing 'Events'. These are booleans that indicated whether
        # each stage has finished.
        self.input_done = input_done
        self.process_done = process_done
        self.output_done = output_done

        # pax configuations
        self.config_names = config_names
        self.config_path = config_path
        self.config_dict = config_dict

    def run(self):
        # Defined in subclass
        raise NotImplementedError()


class ProcessorEvents(BaseProcess):

    """Thread for processing single events

    This thread will be fed via the task queue and report its results via the
    result queue.  It will initialize its own 'pax' Processor instance.  It
    waits until it has received a 'poisson pill', which tells it to shut down.
    """

    def run(self):
        # Initialize pax instance
        p = core.Processor(config_names=self.config_names,
                           config_paths=self.config_path,
                           config_dict=self.config_dict)

        # Loop until a 'poisson pill' found (next_events == None)
        while True:
            next_events = self.task_queue.get()
            answer = []
            if next_events is None:  # Poison pill of None means shutdown
                p.log.info('Exiting')
                p.shutdown()
                self.task_queue.task_done()
                break

            # If not None, means these are events to process
            for event in next_events:
                answer.append(p.process_event(event))

            # Notify queue that these events processed
            self.task_queue.task_done()

            # Put output to result queue to await being picked up by Output
            # thread
            self.result_queue.put(answer)

        return


class OutputEvents(BaseProcess):

    """Thread for writing events to disk

    Typically, there should only be one Output instance since often output
    operations are not parallelizable.
    """

    def run(self):
        # Initialize pax instance
        p = core.Processor(config_names=self.config_names,
                           config_paths=self.config_path,
                           config_dict=self.config_dict)

        #  Wait until can_end == True
        while True:
            # Need to check if we can end before we fetch events because
            # of the race condition where input and processing are done, but
            # there are still events left in the results queue waiting to be
            # processed
            can_end = self.input_done.is_set() and self.process_done.is_set()

            # Useful statistics
            print('input_done:', self.input_done.is_set(),
                  'process_done:', self.process_done.is_set(),
                  'output_done:', self.output_done.is_set(),
                  'blocks waiting input:', self.task_queue.qsize(),
                  'blocks waiting output:', self.result_queue.qsize())

            try:
                # Get events, or raise queue.Empty if timed out
                next_events = self.result_queue.get(block=True,
                                                    timeout=1)  # second

                # If events, write them to output
                for event in next_events:
                    p.process_event(event)

                # Tell result queue that events processed
                self.result_queue.task_done()
            except queue.Empty:
                # If queue is empty, and input and processing done, then exit
                # the while loop.
                if can_end:
                    self.output_done.set()
                    p.shutdown()
                    break

        return


def main():
    args = get_args()
    if args.version:
        print(pax.__version__)
        exit()

    # Compute numbers of CPUs that can be used
    max_cpus = multiprocessing.cpu_count()
    if args.cpus == 'all':
        args.cpus = max_cpus
    else:
        args.cpus = int(args.cpus)

    override_dict = {'pax': {}}

    # Feed certain command line args into pax configuration format
    for argname, configname in (('input',      'input_name'),
                                ('output',     'output_name'),
                                ('log',        'logging_level'),
                                ('stop_after', 'stop_after'),
                                ('event_numbers_file', 'event_numbers_file'),
                                ('event',      'events_to_process')):
        value = getattr(args, argname)
        if value is not None:
            override_dict['pax'][configname] = value

    # Overrides for plotting
    if args.plot_to_dir or args.plot:
        override_dict['pax']['output'] = 'Plotting.PlotEventSummary'
    if args.plot_to_dir:
        override_dict['Plotting.PlotEventSummary'] = {'output_dir': args.plot_to_dir}
    if args.plot_interactive:
        override_dict['pax']['output'] = 'Plotting.PeakViewer'

    ##
    # Single-core processing
    ##
    if args.cpus == 1:
        pax_instance = core.Processor(config_names=args.config,
                                      config_paths=args.config_path,
                                      config_dict=override_dict)

        try:
            pax_instance.run()
        except (KeyboardInterrupt, SystemExit):
            print("\nShutting down all plugins...")
            pax_instance.shutdown()
            print("Exiting")
            sys.exit()
    else:  # Parallel processing
        if os.name == 'nt':
            raise NotImplementedError("Pax parallelization is not supported "
                                      "under Windows (due to lack of fork).")

        override_dict['pax']['plugin_group_names'] = ['input']
        p = core.Processor(config_names=args.config,
                           config_paths=args.config_path,
                           config_dict=copy.deepcopy(override_dict))

        override_dict['pax']['plugin_group_names'] = ['dsp', 'transform']

        # Keep track of processing state that threads can see
        input_done = multiprocessing.Event()
        process_done = multiprocessing.Event()
        output_done = multiprocessing.Event()

        # Establish communication queues
        tasks = multiprocessing.JoinableQueue()
        results = multiprocessing.JoinableQueue()

        # Start consumers
        num_consumers = args.cpus
        p.log.info('Creating %d consumers',
                   num_consumers)
        consumers = [ProcessorEvents(tasks, results,
                                     input_done, process_done, output_done,
                                     args.config,
                                     args.config_path,
                                     config_dict=copy.deepcopy(override_dict)) for _ in range(num_consumers)]

        override_dict['pax']['plugin_group_names'] = ['output']
        consumer_output = OutputEvents(tasks, results,
                                       input_done, process_done, output_done,
                                       args.config,
                                       args.config_path,
                                       config_dict=copy.deepcopy(override_dict))

        # Start all worker threads
        for w in consumers + [consumer_output]:
            w.start()

        # Enqueue jobs
        events = []
        n = 10  # chunk in threads (TODO: what is best n?)

        for event in p.get_events():
            events.append(event)
            if len(events) > n:
                tasks.put(events)
                events = []

        # If anything left over
        if len(events):
            tasks.put(events)
        p.shutdown()

        # Input stage done
        input_done.set()

        # Put poison pills to tell thread to quit
        for i in range(num_consumers):
            tasks.put(None)

        print("Wait for consumers to finish")
        tasks.join()  # blocks until processing done

        process_done.set()  # processing done

        output_done.wait()  # wait until output done
        print("All events processed.  Exiting...")


def get_args():
    """Process command line arguments"""
    parser = argparse.ArgumentParser(description="Process XENON data")
    parser.add_argument('--input', default=None,
                        help="File, database or directory to read events from",
                        nargs='?')
    parser.add_argument('--output', default=None,
                        help="File, database or directory to write events to",
                        nargs='?')
    # Parallelization control
    parser.add_argument('--cpus', default=1,
                        help="Number of CPUs to use. Default is 1; can be "
                             "'all'.",
                        nargs='?')
    # Log level control
    parser.add_argument('--log', default=None,
                        help="Set log level, e.g. 'debug'")
    # Configuration control
    # Pass in a name to use a pre-cooked config from config:
    parser.add_argument('--config',
                        default='XENON100',
                        choices=utils.get_named_configuration_options(),
                        nargs='+',
                        help="Name(s) of the pax configuration(s) to use.")
    # ... or pass in a path to your own config file:
    parser.add_argument('--config_path',
                        default=[],
                        nargs='+',
<<<<<<< HEAD
                        help="Path(s) of the configuration file(s) to use."
                        )
=======
                        help="Path(s) of the configuration file(s) to use.")
>>>>>>> 1f3554be
    # Plotting override
    plotting_control_group = parser.add_mutually_exclusive_group()
    plotting_control_group.add_argument('--plot',
                                        action='store_const',
                                        const=True,
                                        help='Plot summed waveforms on screen')
    plotting_control_group.add_argument('--plot_interactive',
                                        action='store_const',
                                        const=True,
                                        help='Plot interactive peak browser on screen')
    plotting_control_group.add_argument('--plot_to_dir',
                                        help='Save summed waveform plots in directory')
    # Control events to process
    parser.add_argument('--event',
                        type=int,
                        nargs='+',
                        help="Process particular event(s).")
    parser.add_argument('--event_numbers_file',
                        type=str,
                        help="Name of file containing newline-separated event number(s) to process.")
    parser.add_argument('--stop_after',
                        type=int,
                        help="Stop after STOP_AFTER events have been processed.")

    # Version number printing
    parser.add_argument('--version',  action='store_true',
                        help="Print current pax version, then exit")

    return parser.parse_args()


if __name__ == "__main__":
    main()<|MERGE_RESOLUTION|>--- conflicted
+++ resolved
@@ -287,12 +287,7 @@
     parser.add_argument('--config_path',
                         default=[],
                         nargs='+',
-<<<<<<< HEAD
-                        help="Path(s) of the configuration file(s) to use."
-                        )
-=======
                         help="Path(s) of the configuration file(s) to use.")
->>>>>>> 1f3554be
     # Plotting override
     plotting_control_group = parser.add_mutually_exclusive_group()
     plotting_control_group.add_argument('--plot',
