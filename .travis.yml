# Config file for automatic testing at travis-ci.org

language: python

python:
  - "3.4"

notifications:
  email:
    - ctunnell@nikhef.nl
    - jaalbers@nikhef.nl
    - bartp@nikhef.nl

env:
  - ROOT=5.34.25


install:
  # General update
  - sudo apt-get update -qq
  - sudo apt-get install -y build-essential
  - sudo apt-get install -y git dpkg-dev make binutils libx11-dev libxpm-dev libxft-dev libxext-dev gcc-multilib g++ gcc
  #- yes | sudo apt-get upgrade

  # MiniConda
  - wget -nv http://repo.continuum.io/miniconda/Miniconda3-3.8.3-Linux-x86_64.sh -O miniconda.sh
  - bash miniconda.sh -b -p $HOME/miniconda
  - export PATH="$HOME/miniconda/bin:$PATH"
  - hash -r
  - conda config --set always_yes yes --set changeps1 no
  - conda update -q conda
  - conda info -a # Useful for debugging any issues with conda

<<<<<<< HEAD
  # Create environment
=======
  # Install snappy and python bindings
  - sudo apt-get install python-snappy libsnappy-dev 

  # Replace dep1 dep2 ... with your dependencies
>>>>>>> 8cd7ce8b
  - conda create -q -n test-environment python=$TRAVIS_PYTHON_VERSION numpy scipy matplotlib pandas pytables
  - source activate test-environment

  # Install pax
  - python setup.py install

# command to run tests, e.g. python setup.py test
script:
  - make test
  - make lint<|MERGE_RESOLUTION|>--- conflicted
+++ resolved
@@ -31,14 +31,10 @@
   - conda update -q conda
   - conda info -a # Useful for debugging any issues with conda
 
-<<<<<<< HEAD
-  # Create environment
-=======
   # Install snappy and python bindings
   - sudo apt-get install python-snappy libsnappy-dev 
 
   # Replace dep1 dep2 ... with your dependencies
->>>>>>> 8cd7ce8b
   - conda create -q -n test-environment python=$TRAVIS_PYTHON_VERSION numpy scipy matplotlib pandas pytables
   - source activate test-environment
 
