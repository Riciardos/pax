--- conflicted
+++ resolved
@@ -8,11 +8,6 @@
 notifications:
   email:
     - ctunnell@nikhef.nl
-<<<<<<< HEAD
-#    - jaalbers@nikhef.nl
-#    - bartp@nikhef.nl
-     - a_buss09@uni-muenster.de
-=======
     - jaalbers@nikhef.nl
   webhooks:
     urls:
@@ -20,7 +15,6 @@
     on_success: change  # options: [always|never|change] default: always
     on_failure: always  # options: [always|never|change] default: always
     on_start: false     # default: false
->>>>>>> 6feba405
 
 services:
   - mongodb
