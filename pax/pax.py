import logging
import inspect
import pprint
import configparser

from pax import units

import os
from pluginbase import PluginBase

from pax import units

def EvaluateConfiguration(config):
    evaled_config = {}
    for key, value in config.items():
<<<<<<< HEAD
        evaled_config[key] = eval(value,
                                  { name : getattr(units, name) for name in dir(units)})
=======
        #Eval value with globals = everything from units...
        evaled_config[key] = eval(value, {
            name : getattr(units, name)
            for name in dir(units)
        })
>>>>>>> 772d1d0e
    return evaled_config

def Instantiate(name, plugin_source, config_values, log=logging):
    """take class name and build class from it"""
    name_module, name_class = name.split('.')
    try:
        plugin_module = plugin_source.load_plugin(name_module)
    except ImportError as e:
        log.fatal("Failed to load plugin %s" % name_module)
        log.exception(e)
        raise

    if config_values.has_section(name):
        this_config = config_values[name]
    else:
        this_config = config_values['DEFAULT']

    this_config = EvaluateConfiguration(this_config)

    return getattr(plugin_module, name_class)(this_config)


def Processor(input, transform, output):
    # Check input types
    # TODO (tunnell): Don't use asserts, but raise ValueError() with
    # informative error
    assert isinstance(input, str)
    assert isinstance(transform, (str, list))
    assert isinstance(output, (str, list))

    # If 'transform' or 'output' aren't lists, turn them into lists
    if not isinstance(transform, list):
        transform = [transform]
    if not isinstance(output, list):
        output = [output]

    # What we do on data...
    actions = transform + output

    # Find location of this file
    absolute_path = os.path.abspath(inspect.getfile(inspect.currentframe()))
    dir = os.path.dirname(absolute_path)

    interpolation = configparser.ExtendedInterpolation()
    config = configparser.ConfigParser(interpolation=interpolation,
                                       inline_comment_prefixes='#',
                                       strict=True)
    # Allow for case-sensitive configuration keys
    config.optionxform = str

    # Load the default configuration
    config.read(os.path.join(dir, 'default.ini'))

    default_config = EvaluateConfiguration(config['DEFAULT'])

    # Setup logging
    string_level = default_config['loglevel']
    numeric_level = getattr(logging, string_level.upper(), None)
    if not isinstance(numeric_level, int):
        raise ValueError('Invalid log level: %s' % string_level)
    FORMAT = '%(asctime)-15s %(name)s L%(lineno)s - %(levelname)s %(message)s'
    logging.basicConfig(level=numeric_level, format=FORMAT)
    log = logging.getLogger('Processor')

    # Print settings to log
    log.debug(pprint.pformat(config, compact=True))

    # Setup plugins (which involves finding the plugin directory.
    plugin_base = PluginBase(package='pax.plugins')
    searchpath = ['./plugins'] + config['DEFAULT']['plugin_paths'].split()


    # Find the absolute path, then director, then find plugin directory
    searchpath += [os.path.join(dir, '..', 'plugins')]
    log.debug("Search path for plugins is %s" % str(searchpath))
    plugin_source = plugin_base.make_plugin_source(searchpath=searchpath)
    log.info("Found the following plugins:")
    for plugin_name in plugin_source.list_plugins():
        log.info("\tFound %s" % plugin_name)

    # Instantiate requested plugins
    input = Instantiate(input, plugin_source, config, log)
    actions = [Instantiate(x, plugin_source, config, log) for x in actions]

    # This is the *actual* event loop
    for i, event in enumerate(input.GetEvents()):
        log.info("Event %d" % i)
        for j, block in enumerate(actions):
            log.debug("Step %d with %s", j, block.__class__.__name__)
            event = block.ProcessEvent(event)<|MERGE_RESOLUTION|>--- conflicted
+++ resolved
@@ -13,16 +13,11 @@
 def EvaluateConfiguration(config):
     evaled_config = {}
     for key, value in config.items():
-<<<<<<< HEAD
-        evaled_config[key] = eval(value,
-                                  { name : getattr(units, name) for name in dir(units)})
-=======
-        #Eval value with globals = everything from units...
+        #Eval value with globals = everything from 'units' module...
         evaled_config[key] = eval(value, {
             name : getattr(units, name)
             for name in dir(units)
         })
->>>>>>> 772d1d0e
     return evaled_config
 
 def Instantiate(name, plugin_source, config_values, log=logging):
