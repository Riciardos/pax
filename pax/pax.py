--- conflicted
+++ resolved
@@ -131,15 +131,7 @@
     input_control_group.add_argument('--single',
                        type=int,
                        help="Process a single event.")
-<<<<<<< HEAD
     group.add_argument('-n',
-=======
-    input_control_group.add_argument('--range',
-                       type=int,
-                       nargs=2,
-                       help="Process inclusive range of events")
-    input_control_group.add_argument('-n',
->>>>>>> a246f8bf
                        type=int,
                        help="Stop after this number of events has been processed.")
 
@@ -167,68 +159,18 @@
     input = instantiate(input, plugin_source, config, log)
     actions = [instantiate(x, plugin_source, config, log) for x in actions]
 
-<<<<<<< HEAD
     if args.single is not None:
         event = input.get_single_event(args.single)
         process_single_event(actions, event, log)
     else:
         # This is the *actual* event loop
-=======
-
-    # Does the input plugin support getting individual events?
-    if hasattr(input, 'get_event'):
-        # What is the range of events we want?
-        event_range = []
-        if args.single is not None:
-            event_range = [args.single, args.single]
-        elif args.range is not None:
-            event_range = [args.range[0], args.range[1]]
-        elif args.n is not None:
-            max_number_of_events = (1 + input.last_event - input.first_event)
-            if args.n > max_number_of_events:
-                raise ValueError("There are only %s events in the file, can't process %s!" % (max_number_of_events, n))
-            event_range = [input.first_event, input.first_event + args.n]
-        else:
-            event_range = [input.first_event, input.last_event]
-        # Do the event loop:
-        for event_number in range(event_range[0], event_range[1] + 1):    # +1 for funny python indexing
-            log.info("Event %d" % event_number)
-            process_one_event(input.get_event(event_number), actions, log)
-
-    else:
-        # We'll have to read events sequentlly, skipping events until we hit the desired range
-        # This is much slower!
->>>>>>> a246f8bf
         for i, event in enumerate(input.get_events()):
             if args.n is not None:
                 if i >= args.n:
                     break
-<<<<<<< HEAD
 
             log.info("Event %d" % i)
 
             process_single_event(actions, event, log)
 
-        log.info("Finished event loop.")
-=======
-            elif args.single is not None:
-                if i < args.single:
-                    continue
-                elif i > args.single:
-                    break
-            elif args.range is not None:
-                if i < args.range[0]:
-                    continue
-                elif i > args.range[1]:
-                    break
-            log.info("Event %d" % i)
-            process_one_event(event, actions, log)
-
-    log.info("Finished processing.")
-
-def process_one_event(event, actions, log):
-
-    for j, block in enumerate(actions):
-        log.debug("Step %d with %s", j, block.__class__.__name__)
-        event = block.process_event(event)
->>>>>>> a246f8bf
+        log.info("Finished event loop.")