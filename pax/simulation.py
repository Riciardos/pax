--- conflicted
+++ resolved
@@ -279,11 +279,7 @@
         )
 
     def make_hitpattern(self, photon_times, x=0, y=0, z=0):
-<<<<<<< HEAD
-        return SimulatedHitpattern(config=self.config, photon_timings=photon_times, x=x, y=y, z=z)
-=======
         return SimulatedHitpattern(simulator=self, photon_timings=photon_times, x=x, y=y, z=z)
->>>>>>> 1f3554be
 
     def to_pax_event(self, hitpattern):
         """Simulate PMT response to a hitpattern of photons
@@ -523,67 +519,6 @@
         if n_photons == 0:
             return np.zeros(self.config['n_channels'])
 
-<<<<<<< HEAD
-##
-# Hitpattern simulation
-##
-
-def distribute_photons_by_lcemap(photon_timings, channels, lce_map, coordinate_tuple):
-    # Calculate relative LCEs at this position
-    lces = np.array([lce_map.get_value(*coordinate_tuple, map_name=str(ch)) for ch in channels])
-    # Due to interpolation, probabilities can come out negative or normalization can be messed up. Deal with this:
-    lces = np.clip(lces, 0, 1)
-    lces /= np.sum(lces)
-    return randomize_photons_over_channels(photon_timings, channels, relative_lce_per_channel=lces)
-
-
-def randomize_photons_over_channels(photon_timings, channels, relative_lce_per_channel=None):
-    """Distribute photon_timings over channels according to relative_lce_per_channel
-
-    :param photon_timings: list of photon arrival times (floats)
-    :param channels: list of channel numbers (ints)
-    :param relative_lce_per_channel: list of relative lce per channel. Should be >= 0 and sum to 1.
-                                     If omitted, will distribute photons uniformly over channels.
-    :return:dictionary ch -> [photon arrival times]
-    """
-    # Ensure photon_timings is randomized, so first channel doesn't always get first photon
-    # May have been done before, can't hurt to do it again
-    np.random.shuffle(photon_timings)
-
-    # Generate a channel index for every photon
-    channel_index_for_p = np.random.choice(np.array(channels),
-                                           size=len(photon_timings),
-                                           p=relative_lce_per_channel)
-
-    # Count number of photons in each channel
-    hitp, _ = np.histogram(channel_index_for_p, bins=np.concatenate((channels, [np.max(channels) + 1])))
-    if not len(hitp) == len(channels):
-        raise RuntimeError("You found a simulator bug!\n"
-                           "Hitpattern has wrong length "
-                           "(%d, should be %d)" % (len(hitp), len(channels)))
-    if not np.sum(hitp) == len(photon_timings):
-        raise RuntimeError("You found a simulator bug!\n"
-                           "Hitpattern has wrong number of photons "
-                           "(%d, should be %d)" % (np.sum(hitp), len(photon_timings)))
-
-    # Split photon times according to hitpattern
-    return dict(zip(channels, np.split(photon_timings, np.cumsum(hitp))))
-
-
-class SimulatedHitpattern(object):
-
-    def __init__(self, config, photon_timings, x=0, y=0, z=0):
-        self.config = config
-
-        # Add the minimum and maximum times, and number of times
-        # hitlist_to_waveforms would have to go through weird flattening stuff to determine these
-        self.min = min(photon_timings)
-        self.max = max(photon_timings)
-        self.n_photons = len(photon_timings)
-
-        if not len(photon_timings):
-            raise ValueError('Need at least 1 photon timing to produce a valid hitpattern')
-=======
         # Include only channels that can receive photons
         if channels is None:
             channels = np.array(self.config['channels_for_photons'])
@@ -627,7 +562,6 @@
 
     def __init__(self, simulator, photon_timings, x=0, y=0, z=0):
         self.config = simulator.config
->>>>>>> 1f3554be
 
         # Correct for PMT TTS
         photon_timings += np.random.normal(
@@ -636,52 +570,11 @@
             len(photon_timings)
         )
 
-<<<<<<< HEAD
-        # First shuffle all timings in the array, so channel 1 doesn't always get the first photon
-        # Don't rely on randomize_photons_over_channels to do this, we'll be splitting top v bottom here
-        # and want that split to be random too.
-        np.random.shuffle(photon_timings)
-
-        # All channels which can receive photons (depends on configuration, magical dead pmt avoidance etc)
-        ch_for_photons = self.config['channels_for_photons']
-
-        if z == - self.config['gate_to_anode_distance'] and self.config.get('s2_lce_map', None) is not None:
-            # Init lce map the first time a hitpattern is loaded -- ugly code!
-            if not hasattr(self.__class__, 's2_lce_map'):
-                mf = utils.data_file_name(self.config['s2_lce_map'])
-                self.__class__.s2_lce_map = utils.InterpolatingMap(filename=mf)
-
-            # Generated at anode: use S2 LCE data
-            top_chs_for_photons = [ch for ch in self.config['channels_top']
-                                   if ch in self.config['channels_for_photons']]
-
-            bottom_chs_for_photons = [ch for ch in self.config['channels_bottom']
-                                      if ch in self.config['channels_for_photons']]
-
-            # How much should go to the top array?
-            n_top = np.random.binomial(n=self.n_photons, p=self.config['s2_mean_area_fraction_top'])
-
-            arr_t_p_c = distribute_photons_by_lcemap(photon_timings=photon_timings[:n_top],
-                                                     channels=top_chs_for_photons,
-                                                     lce_map=self.s2_lce_map,
-                                                     coordinate_tuple=(x, y))
-
-            # Randomly distribute S2 photons in bottom array
-            arr_t_p_c.update(randomize_photons_over_channels(photon_timings[n_top:],
-                                                             bottom_chs_for_photons))
-
-        else:
-            # S1, or S2 LCE map not present: distribute photons uniformly
-            arr_t_p_c = randomize_photons_over_channels(photon_timings, ch_for_photons)
-
-        self.arrival_times_per_channel = arr_t_p_c
-=======
         # Add the minimum and maximum times, and number of times
         # hitlist_to_waveforms would have to go through weird flattening stuff to determine these
         self.min = min(photon_timings)
         self.max = max(photon_timings)
         self.n_photons = len(photon_timings)
->>>>>>> 1f3554be
 
         if not len(photon_timings):
             raise ValueError('Need at least 1 photon timing to produce a valid hitpattern')
