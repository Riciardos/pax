"""Interactive plotting

Use matplotlib to display various things about the event.
"""

import random
import os
import time
import textwrap

import matplotlib
import matplotlib.pyplot as plt
from matplotlib.patches import Rectangle
import numpy as np
from six.moves import input

# Init stuff for 3d plotting
# Please do not remove, although it appears to be unused, 3d plotting won't work without it
from mpl_toolkits.mplot3d import Axes3D     # noqa

from pax import plugin, units, datastructure, dsputils


class PlotBase(plugin.OutputPlugin):
    block_view = False
    hates_tight_layout = False

    def startup(self):
        if self.config['output_name'] != 'SCREEN':
            self.output_dir = self.config['output_name']
            if not os.path.exists(self.output_dir):
                os.makedirs(self.output_dir)
        else:
            self.output_dir = None

        self.size_multiplier = self.config.get('size_multiplier', 1)
        self.horizontal_size_multiplier = self.config.get('horizontal_size_multiplier', 1)

        self.skip_counter = 0
        # Convert times in samples to times in us: need to know how many samples / us
        self.samples_to_us = self.config['sample_duration'] / units.us

        self.peak_colors = {
            's1':   'blue',
            's2':   'green',
            'lone_hit': '0.75'
        }

        # Grab PMT numbers and x, y locations
        self.pmts = {array: self.config['channels_%s' % array] for array in ('top', 'bottom')}
        self.pmt_locations = np.array([[self.config['pmt_locations'][ch]['x'],
                                        self.config['pmt_locations'][ch]['y']]
                                       for ch in range(self.config['n_channels'])])

        self.hitpattern_limits = (1e-1, 1e4)
        self.substartup()

    def substartup(self):
        pass

    def write_event(self, event):
        # Should we plot or skip?
        if self.skip_counter:
            self.skip_counter -= 1
            self.log.debug("Skipping this event due to plot_every = %s. "
                           "Skip counter at %s" % (self.config['plot_every'], self.skip_counter))
            return

        self.trigger_time_ns = (event.start_time + self.config.get('trigger_time_in_event', 0)) / units.ns
        self.plot_event(event)
        self.finalize_plot(event.event_number)

    def plot_event(self, event):
        raise NotImplementedError()

    def finalize_plot(self, event_number=0):
        """Finalize plotting, send to screen/file, then closes plot properly (avoids runtimewarning / memory leak).
        """
        if not self.hates_tight_layout:
            plt.tight_layout()
        if self.output_dir:
            if self.config['plot_format'] == 'pdf':
                plt.savefig(self.output_dir + '/%06d.pdf' % event_number, format='pdf')
            else:
                plt.savefig(self.output_dir + '/%06d.png' % event_number)
        else:
            plt.show(block=self.block_view)
            if not self.block_view:
                self.log.info("Hit enter to continue...")
                input()
        plt.close()
        self.skip_counter = self.config['plot_every'] - 1

    def plot_waveform(self, event,
                      left=0, right=None, pad=0,
                      show_peaks=False, show_legend=True, log_y_axis=False,
                      scale=1,
                      ax=None):
        """
        Plot part of an event's sum waveform. Defined in base class to ensure a uniform style
        """
        if ax is None:
            ax = plt.gca()
        if right is None:
            right = event.length() - 1
        lefti = max(0, left - pad)
        righti = min(right + pad, event.length() - 1)
        nsamples = 1 + righti - lefti
        dt = event.sample_duration * units.ns

        xvalues = np.arange(lefti * dt / units.us,  # 10+ labels will be cut later, prevents off by one errors
                            (10 + righti) * dt / units.us,
                            dt / units.us)
        xvalues = xvalues[:nsamples]

        ax.set_xlim((xvalues[0], xvalues[-1]))

        if log_y_axis:
            ax.set_yscale('log')
            ax.set_ylabel('Amplitude + 1 (pe/bin)')
            y_offset = 1
        else:
            ax.set_ylabel('Amplitude (pe/bin)')
            y_offset = 0
        ax.set_xlabel('Time (us)')

        y_min = 1
        y_max = 0

        for w in self.config['waveforms_to_plot']:
            waveform = event.get_sum_waveform(w['internal_name'])
            wv = (waveform.samples[lefti:righti + 1] + y_offset) * scale
            y_min = min(y_min, np.min(wv))
            y_max = max(y_max, np.max(wv))
            ax.plot(xvalues,
                    wv,
                    label=w['plot_label'],
                    color=w.get('color', 'gray'),
                    drawstyle=w.get('drawstyle'),
                    alpha=w.get('alpha', 1))
        if log_y_axis:
            ax.set_ylim((0.9, plt.ylim()[1]))

        self.draw_trigger_mark(1 if log_y_axis else 0, ax=ax)

        if show_peaks and event.peaks:
            self.color_peak_ranges(event, ax=ax)
            # Don't rely on max_y to actually be the max height,
            # Possibly the waveform is highest outside a peak.
            max_y = max([p.height for p in event.peaks])

            for peak in event.peaks:
                if peak.type == 'lone_hit':
                    continue
                textcolor = 'black' if peak.detector == 'tpc' else 'red'

                x = peak.index_of_maximum * self.samples_to_us
                y = peak.height
                if log_y_axis:
                    y += 1
                    ytext = y
                    arrowprops = None
                    # max ensures ytext comes out positive (well, if y is)
                    # and that the text is never below the peak
                    # if max_y != 0:
                    #    ytext = max(y, y * (3-2*y/max_y))
                    # else:
                else:
                    ytext = max(y, y + (max_y - y) * (0.05 + 0.2 * random.random()))
                    arrowprops = dict(arrowstyle="simple",
                                      fc='black', ec="none", alpha=0.3,
                                      connectionstyle="angle3,"
                                                      "angleA=0,"
                                                      "angleB=-90")
                ax.annotate('%s:%0.1f' % (peak.type, peak.area),
                            xy=(x, y),
                            xytext=(x, ytext),
                            fontsize=8,
                            arrowprops=arrowprops,
                            color=textcolor)

        ax.set_ylim(y_min, y_max * 1.1)

        if show_legend:
            legend = ax.legend(loc='upper left', prop={'size': 10})
            if legend and legend.get_frame():
                legend.get_frame().set_alpha(0.5)

    def color_peak_ranges(self, source, ax=None):
        if ax is None:
            ax = plt.gca()
        if isinstance(source, datastructure.Event):
            peaks = source.peaks
        else:
            peaks = [source]
        # Separated so PlotChannelWaveforms2D can also call it
        for peak in peaks:
            shade_color = self.peak_colors.get(peak.type, 'black') if peak.detector == 'tpc' else 'red'
            ax.axvspan((peak.left - 1) * self.samples_to_us,
                       peak.right * self.samples_to_us,
                       color=shade_color,
                       alpha=0.1)

    def draw_trigger_mark(self, y=0, ax=None):
        """Draw a marker (orange star) indicating the event's trigger time"""
        if ax is None:
            ax = plt.gca()
        trigger_time = self.config.get('trigger_time_in_event', None)
        if trigger_time is not None:
            ax.plot([trigger_time / units.us], [y], '*', color='orange', markersize=10)

    def plot_hitpattern(self, peak, array='top', ax=None):
        if ax is None:
            ax = plt.gca()
        pmts_hit = [ch for ch in self.pmts[array] if peak.does_channel_contribute[ch]]
        q = ax.scatter(*self.pmt_locations[pmts_hit].T,
                       c=peak.area_per_channel[pmts_hit],
                       marker="s",
                       cmap="jet",
                       norm=matplotlib.colors.LogNorm(),
                       vmin=self.hitpattern_limits[0],
                       vmax=self.hitpattern_limits[1],
                       alpha=0.4,
                       s=3500)

        # Plot the PMT numbers
        for pmt in pmts_hit:
            ax.text(self.pmt_locations[pmt, 0], self.pmt_locations[pmt, 1], pmt,
                    fontsize=16, va='center', ha='center', color='black')

        # Plot the detector radius
        r = self.config['tpc_radius']
        ax.add_artist(plt.Circle((0, 0), r, edgecolor='black', fill=None))
        ax.set_xlim(-1.2*r, 1.2*r)
        ax.set_ylim(-1.2*r, 1.2*r)
<<<<<<< HEAD
        ax.set_xlabel("[cm]")
        ax.set_ylabel("[cm]")
=======
        # Sets labels on the hitpattern plot
        # 'labelpad' adjusts position
        ax.set_xlabel('x (cm)', labelpad=1)
        ax.set_ylabel('y (cm)', labelpad=1)
>>>>>>> 3dde29ba

        return q


class PlotSumWaveformMainS2(PlotBase):

    def plot_event(self, event, show_legend=False):
        peak = event.main_s2
        if peak is None:
            self.log.debug("Can't plot the largest S2: there aren't any S2s in this event.")
            plt.title('No S2 in event')
            return

        self.plot_waveform(event, left=peak.left, right=peak.right,
                           pad=200 if peak.height > 100 else 50,
                           show_legend=show_legend,
                           log_y_axis=self.config['log_scale_s2'])
        plt.title("S2 at %.1f us" % (peak.index_of_maximum * self.samples_to_us))


class PlotSumWaveformMainS1(PlotBase):

    def plot_event(self, event, show_legend=False):
        peak = event.main_s1
        if peak is None:
            self.log.debug("Can't plot the largest S1: there aren't any S1s in this event.")
            plt.title('No S1 in event')
            return

        self.plot_waveform(event, left=peak.left, right=peak.right,
                           pad=10,
                           show_legend=show_legend,
                           log_y_axis=self.config['log_scale_s1'])
        plt.title("S1 at %.1f us" % (peak.index_of_maximum * self.samples_to_us))


class PlotSumWaveformEntireEvent(PlotBase):

    def plot_event(self, event, show_legend=True, ax=None):
        self.plot_waveform(event,
                           show_peaks=True,
                           show_legend=show_legend,
                           log_y_axis=self.config['log_scale_entire_event'],
                           ax=ax)


class PlottingHitPattern(PlotBase):

    def plot_event(self, event, show=('S1', 'S2'), show_dominant_array_only=True, subplots_to_use=None):
        if subplots_to_use is None:
            f, ((ax1, ax2), (ax3, ax4)) = plt.subplots(2, 2, sharex='col', sharey='row')
            subplots_to_use = [ax1, ax2, ax3, ax4]

        for peak_type, dominant_array in (('S1', 'bottom'), ('S2', 'top')):
            if peak_type not in show:
                continue
            peak_list = getattr(event, peak_type + 's')()
            if peak_list and len(peak_list) >= 1:
                peak = peak_list[0]
                for array in ('top', 'bottom'):
                    if show_dominant_array_only and array != dominant_array:
                        continue
                    ax = subplots_to_use.pop(0)
                    ax.set_title('%s %s' % (peak_type, array))
                    self.plot_hitpattern(peak=peak, array=array, ax=ax)


class PlotChannelWaveforms3D(PlotBase):

    """Plot the waveform of several channels in 3D, with different y positions for all channels.
    """

    def plot_event(self, event):
        dt = self.config['sample_duration']

        # Configurable limits
        channels_start = self.config.get('channel_start', min(self.config['channels_in_detector']['tpc']))
        channels_end = self.config.get('channel_start', max(self.config['channels_in_detector']['tpc']))
        t_start = self.config.get('t_start', 0 * units.us)
        t_end = self.config.get('t_end', event.duration())

        fig = plt.figure(figsize=(self.size_multiplier * 4, self.size_multiplier * 2))
        ax = fig.gca(projection='3d')

        global_max_amplitude = 0
        for pulse in event.pulses:
            # Take only channels in the range we want to plot
            if not channels_start <= pulse.channel <= channels_end:
                continue

            # Take only pulses that fall (at least partially) in the time window we want to plot
            if pulse.right * dt < t_start or pulse.left * dt > t_end:
                continue

            w = self.config['digitizer_reference_baseline'] + pulse.baseline - pulse.raw_data.astype(np.float64)
            w *= dsputils.adc_to_pe(self.config, pulse.channel, use_reference_gain=True)
            if self.config['log_scale']:
                # This will still give nan's if waveform drops below 1 pe_nominal / bin...
                # TODO: So... will it crash? or just fall outside range?
                w = np.log10(1 + w)

            # We need to keep track of this, apparently gca can't scale itself?
            global_max_amplitude = max(np.max(w), global_max_amplitude)

            ax.plot(
                np.linspace(pulse.left, pulse.right, pulse.length) * dt / units.us,
                pulse.channel * np.ones(pulse.length),
                zs=w,
                zdir='z',
                label=str(pulse.channel)
            )

        # Plot the sum waveform
        w = event.get_sum_waveform('tpc').samples[int(t_start / dt):int(t_end / dt) + 1]
        ax.plot(
            np.linspace(t_start, t_end, len(w)) / units.us,
            (channels_end + 1) * np.ones(len(w)),
            zs=w * global_max_amplitude / np.max(w),
            zdir='z',
            label='Tpc'
        )

        ax.set_xlabel('Time [$\mu$s]')
        ax.set_xlim3d(t_start / units.us, t_end / units.us)

        ax.set_ylabel('Channel number')
        ax.set_ylim3d(channels_start, channels_end)

        zlabel = 'Pulse height [pe_nominal / %d ns]' % (self.config['sample_duration'] / units.ns)
        if self.config['log_scale']:
            zlabel = 'Log10 1 + ' + zlabel
        ax.set_zlabel(zlabel)
        ax.set_zlim3d(0, global_max_amplitude)


class PlotChannelWaveforms2D(PlotBase):

    """ Plots the pulses in each channel, like like PlotChannelWaveforms3D, but seen from above

    Circles in the bottom subplot show when individual photo-electrons arrived in each channel .
    Circle color indicates log(peak amplitude / noise amplitude), size indicates peak integral.
    """

    def plot_event(self, source, ax=None, pad=0, event=None):
        """Source can be Event or Peak, if peak, must also pass event"""

        dt = self.config['sample_duration']
        self.time_scale = time_scale = dt / units.us

        if isinstance(source, datastructure.Event):
            hits = source.all_hits
            pulses = source.pulses
            xlims = (0, source.length() * time_scale)
        elif isinstance(source, datastructure.Peak):
            hits = source.hits
            pulses = [event.pulses[i] for i in np.unique([h.found_in_pulse for h in hits])]
            xlims = ((source.left - pad) * time_scale,
                     (source.right + pad) * time_scale)
        else:
            raise ValueError("Unknown source: %s" % source)

        if ax is None:
            ax = plt.gca()

        # TODO: change from lines to squares
        for pulse in pulses:
            if pulse.maximum is None:
                # Maybe gain was 0 or something
                # TODO: plot these too, in a different color
                continue

            # Choose a color for this pulse based on amplitude
            # color_factor = np.clip(np.log10(oc.height) / 2, 0, 1)
            color_factor = 0

            ax.add_patch(Rectangle((pulse.left * time_scale, pulse.channel - 0.5), pulse.length * time_scale, 1,
                                   facecolor=plt.cm.gnuplot2(color_factor),
                                   edgecolor='none',
                                   alpha=0.5))

        # Plot the channel peaks as dots
        self.log.debug('Plotting channel peaks...')

        # TODO: vectorize
        result = []
        for hit in hits:
            color_factor = min(hit['height'] / hit['noise_sigma'], 15)/15
            result.append([
                (0.5 + hit['center'] / dt) * time_scale,                  # X
                hit['channel'],                                           # Y
                color_factor,                                          # Color (in [0,1] -> [Blue, Red])
                10 * min(10, hit['area']),                                # Size
                (1 if hit['is_rejected'] else 0),                         # Is rejected? If so, will make green
            ])
        if len(result) != 0:
            rgba_colors = np.zeros((len(result), 4))
            result = np.array(result).T
            rgba_colors[:, 0] = (1 - result[4]) * result[2]                     # R
            rgba_colors[:, 1] = result[4]                                       # G
            rgba_colors[:, 2] = (1 - result[4]) * (1 - result[2])               # B
            rgba_colors[:, 3] = 1                                               # A
            ax.scatter(result[0], result[1], c=rgba_colors, s=result[3], edgecolor=None, lw=0)

        # Plot the bottom/top/veto boundaries
        # Assumes the detector names' lexical order is the same as the channel order!
        channel_ranges = []
        if self.config['channels_top']:
            channel_ranges.append(('top',
                                   min(self.config['channels_top']),
                                   np.mean(self.config['channels_top'])))
        if self.config['channels_bottom']:
            channel_ranges.append(('bottom',
                                   min(self.config['channels_bottom']),
                                   np.mean(self.config['channels_bottom'])))
        for det, chs in self.config['channels_in_detector'].items():
            if det == 'tpc':
                continue
            channel_ranges.append((det, min(chs), np.mean(chs)))

        # Annotate the channel groups and boundaries
        for i in range(len(channel_ranges)):
            ax.axhline(channel_ranges[i][1], color='black', alpha=0.2)
            ax.text(
                0.03 * xlims[1],
                channel_ranges[i][2] + 0.5,  # add 0.5 for better alignment for small TPCs. Irrelevant for big ones
                channel_ranges[i][0])

        self.color_peak_ranges(source, ax=ax)
        self.draw_trigger_mark(0, ax=ax)

        # Make sure we always see all channels
        ax.set_ylim((-0.5, self.config['n_channels'] + 0.5))
        ax.set_xlim(*xlims)

        ax.set_xlabel('Time (us)')
        ax.set_ylabel('PMT channel')
        ax.invert_yaxis()    # To ensure top channels (low numbers) appear above bottom channels (high numbers)


class PlotEventSummary(PlotBase):
    hates_tight_layout = True

    def plot_event(self, event):
        """
        Combines several plots into a nice summary plot
        """

        rows = 3
        cols = 4
        if not self.config['plot_largest_peaks']:
            rows -= 1

        plt.figure(figsize=(self.horizontal_size_multiplier * self.size_multiplier * cols,
                            self.size_multiplier * rows))

        # Show the title
        # If there is no trigger time, show the event start time in the title
        title = 'Event %s from %s\nRecorded at %s UTC, %09d ns' % (
            event.event_number, event.dataset_name,
            time.strftime("%Y/%m/%d, %H:%M:%S", time.gmtime(self.trigger_time_ns / 10 ** 9)),
            self.trigger_time_ns % (10 ** 9))
        plt.suptitle(title, fontsize=18)

        if self.config['plot_largest_peaks']:

            self.log.debug("Plotting largest S1...")
            plt.subplot2grid((rows, cols), (0, 0))
            q = PlotSumWaveformMainS1(self.config, self.processor)
            q.plot_event(event, show_legend=False)

            self.log.debug("Plotting largest S2...")
            plt.subplot2grid((rows, cols), (0, 1))
            q = PlotSumWaveformMainS2(self.config, self.processor)
            q.plot_event(event, show_legend=False)

            self.log.debug("Plotting hitpatterns...")
            q = PlottingHitPattern(self.config, self.processor)
            q.plot_event(event, show_dominant_array_only=True, subplots_to_use=[
                plt.subplot2grid((rows, cols), (0, 2)),
                plt.subplot2grid((rows, cols), (0, 3))
            ])

        self.log.debug("Plotting sum waveform...")
        sumw_ax = plt.subplot2grid((rows, cols), (rows - 2, 0), colspan=cols)
        q = PlotSumWaveformEntireEvent(self.config, self.processor)
        q.plot_event(event, show_legend=True)

        self.log.debug("Plotting channel waveforms...")
        plt.subplot2grid((rows, cols), (rows - 1, 0), colspan=cols, sharex=sumw_ax)
        q = PlotChannelWaveforms2D(self.config, self.processor)
        q.plot_event(event)

        # Make some room for the title: need to call tight_layout first...
        plt.tight_layout()
        plt.subplots_adjust(top=1 - 0.12 * 4 / self.size_multiplier)


class PeakViewer(PlotBase):
    block_view = True
    hates_tight_layout = True
    max_characters = 70

    def substartup(self):
        # Default setting for first peak to show
        self.starting_peak = self.config.get('starting_peak', 'largest')
        # Dictionary mapping event number to left boundary index of desired starting peak
        self.starting_peak_per_event = self.config.get('starting_peak_per_event', {})
        # Convert keys = event numbers to integers -- necessary since JSON only allows string dictionary keys...
        self.starting_peak_per_event = {int(k): v for k, v in self.starting_peak_per_event.items()}

    def plot_event(self, event):
        self.event = event
        self.fig = plt.figure(figsize=(15, 12))

        x_pad = 0.04
        y_pad = 0.05
        extra_y_pad_top = -0.02
        extra_x_pad_left = 0.02
        y_sep_middle = 0.06
        start_x = x_pad + extra_x_pad_left
        start_y = y_pad
        full_x = 1 - x_pad - start_x
        full_y = 1 - y_pad - start_y - y_sep_middle - extra_y_pad_top
        row_y = full_y / 4
        column_x = full_y / 4

        title = 'Event %s from %s' % (event.event_number, event.dataset_name)
        plt.suptitle(title, fontsize=16, horizontalalignment='right', x=0.99)

        ##
        # Channel waveforms plot
        ##
        self.channel_wv_ax = plt.axes([start_x, start_y, full_x, row_y])
        q = PlotChannelWaveforms2D(self.config, self.processor)
        q.plot_event(event, ax=self.channel_wv_ax)
        self.chwvs_2s_time_scale = q.time_scale
        # TODO: Make top, bottom, veto yticks on right y axis?

        ##
        # Event waveform plot
        ##
        event_wv_ax = plt.axes([start_x, start_y + row_y, full_x, row_y],
                               sharex=self.channel_wv_ax)
        q = PlotSumWaveformEntireEvent(self.config, self.processor)
        q.plot_event(event, show_legend=True, ax=event_wv_ax)
        event_wv_ax.get_xaxis().set_visible(False)

        ##
        # Whereami plot
        ##
        whereami_height = 0.01
        self.whereami_ax = plt.axes([start_x, start_y + 2 * row_y, full_x, whereami_height],
                                    sharex=self.channel_wv_ax)
        self.whereami_ax.set_axis_off()

        ##
        # Event and peak text
        ##
        x_sep_text = 0.07
        y_sep_text = 0.05
        x = start_x + 2 * column_x + x_sep_text
        y = start_y + 4 * row_y + y_sep_middle - y_sep_text
        event_text = ''
        event_text += 'Event recorded at %s UTC, %09d ns\n' % (
            time.strftime("%Y/%m/%d, %H:%M:%S", time.gmtime(self.trigger_time_ns / 10 ** 9)),
            self.trigger_time_ns % (10 ** 9))
        suspicious_channels = np.where(event.is_channel_suspicious)[0]
        event_text += 'Suspicious channels (# hits rejected):\n ' + ', '.join([
            '%s (%s)' % (ch, event.n_hits_rejected[ch]) for ch in suspicious_channels]) + '\n'
        self.fig.text(x, y, self.wrap_multiline(event_text, self.max_characters), verticalalignment='top')
        self.peak_text = self.fig.text(x, start_y + 3 * row_y + y_sep_middle, '', verticalalignment='top')

        ##
        # Peak hitpatterns
        ##
        y = start_y + 2 * row_y + y_sep_middle
        self.bot_hitp_ax = plt.axes([start_x, y, column_x, row_y])
        self.top_hitp_ax = plt.axes([start_x, y + row_y, column_x, row_y],
                                    sharex=self.bot_hitp_ax)
        self.top_hitp_ax.get_xaxis().set_visible(False)

        ##
        # Get the TPC peaks
        ##
        # Did the user specify a peak number? If so, get it
        self.peak_i = self.starting_peak_per_event.get(event.event_number, None)
        self.peaks = event.get_peaks_by_type(detector='tpc', sort_key='left', reverse=False)
        self.peaks = [p for p in self.peaks if p.type != 'lone_hit']
        if len(self.peaks) == 0:
            self.log.debug("No peaks in this event, will be a boring peakviewer plot...")
            return event

        ##
        # Peak Waveforms
        ##
        x_sep = 0.03
        x = start_x + column_x + x_sep
        self.peak_chwvs_ax = plt.axes([x, y, column_x - x_sep, row_y])
        self.peak_chwvs_ax.yaxis.tick_right()
        self.peak_chwvs_ax.yaxis.set_label_position("right")
        self.peak_sumwv_ax = plt.axes([x, y + row_y, column_x - x_sep, row_y],
                                      sharex=self.peak_chwvs_ax)
        self.peak_sumwv_ax.yaxis.tick_right()
        self.peak_sumwv_ax.yaxis.set_label_position("right")
        self.peak_sumwv_ax.get_xaxis().set_visible(False)
        q = PlotChannelWaveforms2D(self.config, self.processor)
        q.plot_event(event, ax=self.peak_chwvs_ax)

        ##
        # Buttons
        ##
        x = start_x + 2 * column_x + x_sep
        button_width = 0.08
        button_height = 0.03
        buttons_x_space = 0.04
        self.make_button([x, y, button_width, button_height],
                         'Prev peak', self.draw_prev_peak)
        self.make_button([x + button_width, y, button_width, button_height],
                         'Next peak', self.draw_next_peak)
        self.make_button([x + 2 * button_width + buttons_x_space, y, button_width, button_height],
                         'Main S1', self.draw_main_s1)
        self.make_button([x + 3 * button_width + buttons_x_space, y, button_width, button_height],
                         'Main S2', self.draw_main_s2)

        ##
        # Select and draw the desired peak
        ##
        if event.event_number in self.starting_peak_per_event:
            # The user specified the left boundary of the desired starting peak
            desired_left = self.starting_peak_per_event[event.event_number]
            self.peak_i = np.argmin([np.abs(p.left - desired_left) for p in self.peaks])
            if self.peaks[self.peak_i].left != desired_left:
                self.log.warning('There is no (tpc, non-lone-hit) peak starting at index %d! '
                                 'Taking closest peak (%d-%d) instead.' % (desired_left,
                                                                           self.peaks[self.peak_i].left,
                                                                           self.peaks[self.peak_i].right))
            self.log.debug("Selected user-defined peak %d" % self.peak_i)
            self.draw_peak()

        elif self.starting_peak == 'first':
            self.peak_i = 0
            self.draw_peak()

        elif self.starting_peak == 'main_s1':
            self.draw_main_s1()

        elif self.starting_peak == 'main_s2':
            self.draw_main_s2()

        if self.peak_i is None:
            # Either self.starting_peak is 'largest' or one of the other peak selections failed
            # (e.g. couldn't draw the main s1 because there is no S1)
            # Just pick the largest peak (regardless of its type)
            self.peak_i = np.argmax([p.area for p in self.peaks])
            self.log.debug("Largest peak is %d (peak list runs from 0-%d)" % (self.peak_i, len(self.peaks)-1))
            self.draw_peak()

        # Draw the color bar for the top or bottom hitpattern plot (they share them)
        # In the rare case the top has no data points, take it from the bottom
        sc_for_hitp = self.top_hitp_sc if self.peaks[self.peak_i].area_fraction_top != 0 else self.bot_hitp_sc
        plt.colorbar(sc_for_hitp, ax=[self.top_hitp_ax, self.bot_hitp_ax])

    def draw_peak(self):
        if self.peak_i is None:
            raise RuntimeError("self.peak_i is None: peak viewer bug!")

        # Select the requested peak
        self.peak_i = self.peak_i % len(self.peaks)
        peak = self.peaks[self.peak_i]

        # Update the whereami
        self.whereami_ax.cla()
        prev_xlim = self.channel_wv_ax.get_xlim()
        self.whereami_ax.scatter(peak.hit_time_mean / units.us, 0, marker='v', s=50, color='black')
        self.whereami_ax.set_axis_off()
        self.whereami_ax.set_xlim(*prev_xlim)

        # Update the hitpatterns
        self.top_hitp_ax.cla()
        self.bot_hitp_ax.cla()
        self.top_hitp_sc = self.plot_hitpattern(peak=peak, ax=self.top_hitp_ax, array='top')
        self.bot_hitp_sc = self.plot_hitpattern(peak=peak, ax=self.bot_hitp_ax, array='bottom')

        # Update peak waveforms
        peak_padding = 10
        self.plot_waveform(self.event, left=peak.left, right=peak.right,
                           pad=peak_padding, show_legend=False, log_y_axis=False, ax=self.peak_sumwv_ax)
        self.peak_chwvs_ax.set_xlim((peak.left - peak_padding) * self.chwvs_2s_time_scale,
                                    (peak.right + peak_padding) * self.chwvs_2s_time_scale)

        # Update peak text
        pos = peak.get_position_from_preferred_algorithm(['PosRecTopPatternFit', 'PosRecNeuralNet',
                                                          'PosRecRobustWeightedMean', 'PosRecWeightedSum',
                                                          'PosRecMaxPMT'])
        peak_text = 'Selected peak: %s at %d-%d, mean hit time %0.2fus\n' % (
            peak.type,
            peak.left,
            peak.right,
            peak.hit_time_mean / units.us,)
        peak_text += 'Area: %0.2f pe, contained in %d hits in %d channels\n' % (
            peak.area, len(peak.hits), len(peak.contributing_channels))
        peak_text += 'Fraction in top: %0.2f\n' % peak.area_fraction_top
        peak_text += 'Peak widths: hit time std = %dns,\n' \
                     ' 50%% area range = %dns, 90%% area range = %dns\n' % (peak.hit_time_std,
                                                                            peak.range_area_decile[5],
                                                                            peak.range_area_decile[9])
        peak_text += 'Chi2Gamma: %0.1f, /area_top: %0.1f, /channels_top: %0.1f\n' % (
            pos.goodness_of_fit,
            pos.goodness_of_fit / (peak.area_fraction_top * peak.area
                                   if peak.area_fraction_top != 0 else float('nan')),
            pos.goodness_of_fit / (peak.n_contributing_channels_top
                                   if peak.n_contributing_channels_top != 0 else float('nan')))
        peak_text += 'Top spread: %0.1fcm, Bottom spread: %0.1fcm\n' % (peak.top_hitpattern_spread,
                                                                        peak.bottom_hitpattern_spread)
        pos3d = peak.get_reconstructed_position_from_algorithm('PosRecThreeDPatternFit')
        if not np.isnan(pos3d.x):
            peak_text += '3d position: x=%0.1f, y=%0.1f, z=%0.1f (all cm)' % (pos3d.x, pos3d.y, pos3d.z)

        self.peak_text.set_text(self.wrap_multiline(peak_text, self.max_characters))

        plt.draw()

    @staticmethod
    def wrap_multiline(text, max_characters):
        return "\n".join(["\n".join(textwrap.wrap(q, max_characters)) for q in text.splitlines()])

    def draw_next_peak(self):
        self.peak_i += 1
        self.draw_peak()

    def draw_prev_peak(self):
        self.peak_i -= 1
        self.draw_peak()

    def draw_main_s1(self):
        peak = self.event.main_s1
        if peak is None:
            self.log.info("This event has no S1s.")
            return
        self.peak_i = self.peaks.index(peak)
        self.draw_peak()

    def draw_main_s2(self):
        peak = self.event.main_s2
        if peak is None:
            self.log.info("This event has no S2s.")
            return
        self.peak_i = self.peaks.index(peak)
        self.draw_peak()

    def make_button(self, rect, label, on_click):
        button_axes = plt.axes(rect)
        button = plt.Button(button_axes, label)
        button.on_clicked(lambda _mpl_event: on_click())<|MERGE_RESOLUTION|>--- conflicted
+++ resolved
@@ -215,33 +215,26 @@
         pmts_hit = [ch for ch in self.pmts[array] if peak.does_channel_contribute[ch]]
         q = ax.scatter(*self.pmt_locations[pmts_hit].T,
                        c=peak.area_per_channel[pmts_hit],
-                       marker="s",
-                       cmap="jet",
                        norm=matplotlib.colors.LogNorm(),
                        vmin=self.hitpattern_limits[0],
                        vmax=self.hitpattern_limits[1],
                        alpha=0.4,
-                       s=3500)
+                       s=250)
 
         # Plot the PMT numbers
         for pmt in pmts_hit:
             ax.text(self.pmt_locations[pmt, 0], self.pmt_locations[pmt, 1], pmt,
-                    fontsize=16, va='center', ha='center', color='black')
+                    fontsize=6, va='center', ha='center', color='black')
 
         # Plot the detector radius
         r = self.config['tpc_radius']
         ax.add_artist(plt.Circle((0, 0), r, edgecolor='black', fill=None))
         ax.set_xlim(-1.2*r, 1.2*r)
         ax.set_ylim(-1.2*r, 1.2*r)
-<<<<<<< HEAD
-        ax.set_xlabel("[cm]")
-        ax.set_ylabel("[cm]")
-=======
         # Sets labels on the hitpattern plot
         # 'labelpad' adjusts position
         ax.set_xlabel('x (cm)', labelpad=1)
         ax.set_ylabel('y (cm)', labelpad=1)
->>>>>>> 3dde29ba
 
         return q
 
