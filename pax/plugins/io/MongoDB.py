--- conflicted
+++ resolved
@@ -287,12 +287,9 @@
 
     def get_events(self):
         self.last_time = 0  # ns
-<<<<<<< HEAD
-=======
 
         # Used to timeout if DAQ crashes and no data will come
         time_out_counter = time.time()
->>>>>>> 1f3554be
 
         while not self.data_taking_ended:
             # Grab new run document in case run ended.  This much happen before
