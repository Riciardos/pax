--- conflicted
+++ resolved
@@ -7,7 +7,6 @@
 import os
 import time
 
-import time
 
 import matplotlib.pyplot as plt
 from matplotlib.patches import Rectangle
@@ -416,11 +415,7 @@
                 color='black', alpha=0.2)
             plt.text(
                 0.03 * event.length() * time_scale,
-<<<<<<< HEAD
                 channel_ranges[i][2] + 0.5,  # add 0.5 for better alignment for small TPCs. Irrelevant for big ones
-=======
-                channel_ranges[i][2] + 0.5,  # add 0.5 for better alignment for small TPCs
->>>>>>> 5848b308
                 channel_ranges[i][0])
 
         # Information about suspicious channels
