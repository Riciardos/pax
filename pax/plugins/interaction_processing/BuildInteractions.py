--- conflicted
+++ resolved
@@ -1,11 +1,7 @@
 import numpy as np
 
-<<<<<<< HEAD
 from pax import plugin, utils, exceptions
-=======
-from pax import plugin, utils
 from pax.InterpolatingMap import InterpolatingMap
->>>>>>> 8606a5e8
 from pax.datastructure import Interaction
 
 
@@ -57,19 +53,14 @@
     """
 
     def startup(self):
-<<<<<<< HEAD
-        self.s1_correction_map = utils.InterpolatingMap(utils.data_file_name(self.config['s1_correction_map']))
-        self.s2_correction_map = utils.InterpolatingMap(utils.data_file_name(self.config['s2_correction_map']))
+        self.s1_correction_map = InterpolatingMap(utils.data_file_name(self.config['s1_correction_map']))
+        self.s2_correction_map = InterpolatingMap(utils.data_file_name(self.config['s2_correction_map']))
         self.s1_patterns = self.processor.simulator.s1_patterns
         self.s2_patterns = self.processor.simulator.s2_patterns
         self.zombie_pmts_s1 = np.array(self.config.get('zombie_pmts_s1', []))
         self.zombie_pmts_s2 = np.array(self.config.get('zombie_pmts_s2', []))
         self.tpc_channels = self.config['channels_in_detector']['tpc']
         self.do_saturation_correction = self.config.get('active_saturation_and_zombie_correction', False)
-=======
-        self.s1_correction_map = InterpolatingMap(utils.data_file_name(self.config['s1_correction_map']))
-        self.s2_correction_map = InterpolatingMap(utils.data_file_name(self.config['s2_correction_map']))
->>>>>>> 8606a5e8
 
     def transform_event(self, event):
 
